---
title: "lionfuncs.network.imodel"
---

# lionfuncs.network.imodel

The `imodel` module provides the iModel class, which uses the Executor for
making rate-limited API calls to model endpoints.

## Classes

### iModel

```python
class iModel
```

Client for interacting with API models using the Executor. The iModel class
provides methods for making API calls to model endpoints, using the Executor for
rate limiting and concurrency control.

#### Constructor
```python
def __init__(
    self,
    endpoint: Endpoint,
    executor: Executor,
)
```

Initialize the iModel.

**Parameters:**
<<<<<<< HEAD

- `executor`: An instance of Executor for making API calls.
- `model_endpoint_config`: Configuration for the model endpoint, either as a
  dictionary or EndpointConfig.

**Raises:**

- `TypeError`: If model_endpoint_config is not a dict or EndpointConfig.
=======

- `endpoint`: A configured Endpoint instance providing access to the API client/adapter.
- `executor`: An Executor instance for managing API call execution.
>>>>>>> 2597acbc

**Example:**

```python
from lionfuncs.network.executor import Executor
from lionfuncs.network.imodel import iModel
from lionfuncs.network.endpoint import Endpoint
from lionfuncs.network.primitives import ServiceEndpointConfig, HttpTransportConfig

# Create an executor
executor = Executor(
    concurrency_limit=5,
    requests_rate=10.0,
    api_tokens_rate=10000.0,
    api_tokens_period=60.0
)

# Create a service endpoint config
config = ServiceEndpointConfig(
    name="openai_chat",
    transport_type="http",
    base_url="https://api.openai.com/v1",
    api_key="your-api-key",
    http_config=HttpTransportConfig(method="POST"),
    default_request_kwargs={"model": "gpt-4"}
)

# Create an endpoint
endpoint = Endpoint(config)

# Create an iModel instance
model = iModel(endpoint, executor)
```
```

#### Methods

##### invoke

```python
async def invoke(
    self,
    request_payload: Any,  # Can be a dict or Pydantic model
    num_api_tokens_needed: int = 0,
    http_path: Optional[str] = None,  # e.g., "v1/chat/completions"
    http_method: Optional[str] = None,  # Overrides ServiceEndpointConfig.http_config.method
    sdk_method_name: Optional[str] = None,  # e.g., "chat.completions.create"
    **additional_request_params: Any,
) -> NetworkRequestEvent
```

Makes a generic call to the configured API endpoint.

**Parameters:**

- `request_payload`: The primary payload for the request (dict or Pydantic model).
- `num_api_tokens_needed`: Estimated API tokens this call will consume.
- `http_path`: Specific path for HTTP requests (appended to Endpoint's base_url).
- `http_method`: HTTP method (e.g., "GET", "POST"). Overrides Endpoint default.
- `sdk_method_name`: Specific SDK method to call (e.g., "chat.completions.create").
- `**additional_request_params`: Further keyword arguments for the API call, merged with/overriding Endpoint's defaults and payload. Can include 'metadata' for NetworkRequestEvent.

**Returns:**

- A NetworkRequestEvent tracking the request.

**Example:**

```python
# For HTTP transport
event = await model.invoke(
    request_payload={"messages": [{"role": "user", "content": "Hello!"}]},
    http_path="chat/completions",
    http_method="POST",
    num_api_tokens_needed=10,
    metadata={"request_type": "chat"}
)

# For SDK transport
event = await model.invoke(
    request_payload={"messages": [{"role": "user", "content": "Hello!"}]},
    sdk_method_name="chat.completions.create",
    num_api_tokens_needed=10,
    metadata={"request_type": "chat"}
)

# Wait for completion and check the result
if event.status == RequestStatus.COMPLETED:
    print(f"Response: {event.response_body}")
else:
    print(f"Error: {event.error_message}")
```

##### acompletion

```python
async def acompletion(
    self,
    prompt: str,
    max_tokens: int = 150,
    temperature: float = 0.7,
    num_tokens_to_consume: int = 0,
    **kwargs,
) -> NetworkRequestEvent
```

Make an asynchronous completion request.

**Parameters:**

- `prompt`: The prompt to complete.
- `max_tokens`: Maximum number of tokens to generate.
- `temperature`: Sampling temperature.
- `num_tokens_to_consume`: Number of API tokens this call will consume.
- `**kwargs`: Additional parameters for the completion request.

**Returns:**

- A NetworkRequestEvent tracking the request.

**Raises:**

- `RuntimeError`: If the executor is not running.

**Example:**

```python
# Make a completion request
event = await model.acompletion(
    prompt="Once upon a time",
    max_tokens=100,
    temperature=0.8,
    num_tokens_to_consume=150
)

# Wait for completion and check the result
if event.status == RequestStatus.COMPLETED:
    print(f"Completion: {event.response_body}")
else:
    print(f"Error: {event.error_message}")
```

##### close_session

<<<<<<< HEAD
```python
async def close_session() -> None
```

Close the HTTP session if it exists.

**Example:**

```python
await model.close_session()
```
=======
This method has been deprecated. Use the async context manager pattern instead.
>>>>>>> 2597acbc

#### Context Manager

The iModel class supports the async context manager protocol, which
<<<<<<< HEAD
automatically creates an HTTP session when entering the context and closes it
=======
automatically initializes the Endpoint's client when entering the context and closes it
>>>>>>> 2597acbc
when exiting.

```python
async with iModel(endpoint, executor) as model:
    # Use model here
    event = await model.invoke(request_payload={"prompt": "Hello, world!"})
```

## Internal Implementation

Internally, the iModel class:

<<<<<<< HEAD
1. Maintains an aiohttp.ClientSession for making HTTP requests.
2. Uses the provided Executor to submit API call tasks.
3. Constructs API requests based on the model_endpoint_config.
4. Returns NetworkRequestEvent objects for tracking the status and results of
   API calls.
=======
1. Uses the provided Endpoint to get a configured client (AsyncAPIClient or SDKAdapter).
2. Prepares request parameters based on input and Endpoint configuration.
3. Constructs the actual API call coroutine using the client.
4. Submits the call coroutine to the Executor via executor.submit_task().
5. Returns the NetworkRequestEvent from the Executor, allowing the caller to track the request.
>>>>>>> 2597acbc

## Configuration

The iModel is configured through the Endpoint's ServiceEndpointConfig, which can be configured for either HTTP or SDK transport:

### HTTP Transport Configuration

- `transport_type`: Set to "http"
- `base_url`: Base URL for the API (e.g., "https://api.openai.com/v1")
- `http_config`: Configuration for HTTP transport (method, etc.)
- `default_headers`: Headers to include in all requests
- `default_request_kwargs`: Default parameters for all requests

### SDK Transport Configuration

- `transport_type`: Set to "sdk"
- `sdk_config`: Configuration for SDK transport (provider name, default method)
- `client_constructor_kwargs`: Parameters for SDK client initialization
- `default_request_kwargs`: Default parameters for all SDK method calls

## Usage Example
## Usage Example

```python
import asyncio
from lionfuncs.network.executor import Executor
from lionfuncs.network.imodel import iModel
from lionfuncs.network.endpoint import Endpoint
from lionfuncs.network.primitives import ServiceEndpointConfig, HttpTransportConfig
from lionfuncs.network.events import RequestStatus

async def main():
    # Create an executor
    async with Executor(
        concurrency_limit=5,
        requests_rate=3.0,
        requests_period=1.0,
        api_tokens_rate=10000.0,
        api_tokens_period=60.0
    ) as executor:
        # Create a service endpoint config for OpenAI
        config = ServiceEndpointConfig(
            name="openai_completions",
            transport_type="http",
            base_url="https://api.openai.com/v1",
            api_key="your-api-key",
            http_config=HttpTransportConfig(method="POST"),
            default_request_kwargs={"model": "gpt-3.5-turbo-instruct"}
        )

        # Create an endpoint
        endpoint = Endpoint(config)

        # Create an iModel instance
<<<<<<< HEAD
        config = {
            "base_url": "https://api.openai.com/v1",
            "endpoint": "completions",
            "api_key": "your-api-key",
            "model_name": "gpt-3.5-turbo-instruct",
            "default_headers": {
                "Content-Type": "application/json"
            },
            "kwargs": {
                "model": "gpt-3.5-turbo-instruct"
            }
        }

        async with iModel(executor, config) as model:
=======
        async with iModel(endpoint, executor) as model:
>>>>>>> 2597acbc
            # Make multiple completion requests
            prompts = [
                "Write a short poem about AI",
                "Explain quantum computing in simple terms",
                "List 5 benefits of exercise"
            ]

            events = []
            for prompt in prompts:
                # Using the generic invoke method
                event = await model.invoke(
                    request_payload={
                        "prompt": prompt,
                        "max_tokens": 150,
                        "temperature": 0.7
                    },
                    http_path="completions",
                    num_api_tokens_needed=len(prompt) + 150,  # Estimate token usage
                    metadata={"prompt": prompt}
                )
                events.append((prompt, event))
                print(f"Submitted request for prompt: {prompt[:20]}...")

            # Wait for all requests to complete
            while any(event.status not in [RequestStatus.COMPLETED, RequestStatus.FAILED]
                     for _, event in events):
                await asyncio.sleep(0.1)

            # Process results
            for prompt, event in events:
                print(f"\nPrompt: {prompt}")
                if event.status == RequestStatus.COMPLETED:
                    completion = event.response_body.get("choices", [{}])[0].get("text", "")
                    print(f"Completion: {completion.strip()}")
                else:
                    print(f"Error: {event.error_type} - {event.error_message}")

asyncio.run(main())
```
## Integration with Other Components

The iModel class is designed to work with:

1. **Endpoint**: For managing client creation and lifecycle.
2. **Executor**: For managing API call concurrency and rate limiting.
3. **NetworkRequestEvent**: For tracking the status and results of API calls.
4. **ServiceEndpointConfig**: For configuring the endpoint.

<<<<<<< HEAD
This integration allows for efficient and controlled access to AI model APIs,
with proper rate limiting and concurrency control.
=======
This integration allows for a clean separation of concerns:
- ServiceEndpointConfig defines the configuration
- Endpoint manages client creation and lifecycle
- iModel uses the client for making API calls
- Executor handles rate limiting and concurrency
>>>>>>> 2597acbc
<|MERGE_RESOLUTION|>--- conflicted
+++ resolved
@@ -31,7 +31,6 @@
 Initialize the iModel.
 
 **Parameters:**
-<<<<<<< HEAD
 
 - `executor`: An instance of Executor for making API calls.
 - `model_endpoint_config`: Configuration for the model endpoint, either as a
@@ -40,11 +39,6 @@
 **Raises:**
 
 - `TypeError`: If model_endpoint_config is not a dict or EndpointConfig.
-=======
-
-- `endpoint`: A configured Endpoint instance providing access to the API client/adapter.
-- `executor`: An Executor instance for managing API call execution.
->>>>>>> 2597acbc
 
 **Example:**
 
@@ -189,7 +183,6 @@
 
 ##### close_session
 
-<<<<<<< HEAD
 ```python
 async def close_session() -> None
 ```
@@ -201,18 +194,11 @@
 ```python
 await model.close_session()
 ```
-=======
-This method has been deprecated. Use the async context manager pattern instead.
->>>>>>> 2597acbc
 
 #### Context Manager
 
 The iModel class supports the async context manager protocol, which
-<<<<<<< HEAD
 automatically creates an HTTP session when entering the context and closes it
-=======
-automatically initializes the Endpoint's client when entering the context and closes it
->>>>>>> 2597acbc
 when exiting.
 
 ```python
@@ -225,19 +211,11 @@
 
 Internally, the iModel class:
 
-<<<<<<< HEAD
 1. Maintains an aiohttp.ClientSession for making HTTP requests.
 2. Uses the provided Executor to submit API call tasks.
 3. Constructs API requests based on the model_endpoint_config.
 4. Returns NetworkRequestEvent objects for tracking the status and results of
    API calls.
-=======
-1. Uses the provided Endpoint to get a configured client (AsyncAPIClient or SDKAdapter).
-2. Prepares request parameters based on input and Endpoint configuration.
-3. Constructs the actual API call coroutine using the client.
-4. Submits the call coroutine to the Executor via executor.submit_task().
-5. Returns the NetworkRequestEvent from the Executor, allowing the caller to track the request.
->>>>>>> 2597acbc
 
 ## Configuration
 
@@ -292,7 +270,6 @@
         endpoint = Endpoint(config)
 
         # Create an iModel instance
-<<<<<<< HEAD
         config = {
             "base_url": "https://api.openai.com/v1",
             "endpoint": "completions",
@@ -307,9 +284,6 @@
         }
 
         async with iModel(executor, config) as model:
-=======
-        async with iModel(endpoint, executor) as model:
->>>>>>> 2597acbc
             # Make multiple completion requests
             prompts = [
                 "Write a short poem about AI",
@@ -358,13 +332,5 @@
 3. **NetworkRequestEvent**: For tracking the status and results of API calls.
 4. **ServiceEndpointConfig**: For configuring the endpoint.
 
-<<<<<<< HEAD
 This integration allows for efficient and controlled access to AI model APIs,
-with proper rate limiting and concurrency control.
-=======
-This integration allows for a clean separation of concerns:
-- ServiceEndpointConfig defines the configuration
-- Endpoint manages client creation and lifecycle
-- iModel uses the client for making API calls
-- Executor handles rate limiting and concurrency
->>>>>>> 2597acbc
+with proper rate limiting and concurrency control.